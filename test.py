--- conflicted
+++ resolved
@@ -88,35 +88,6 @@
     def test_exception(self):
         DesignFactorWarning().__str__()
 
-<<<<<<< HEAD
-    def test_sum(self):
-        estimate, moe = census_data_aggregator.approximate_sum((379, 1), (384, 1))
-        self.assertAlmostEqual(estimate, 763)
-        self.assertAlmostEqual(moe, 1.4142135623730951)
-
-    def test_proportion(self):
-        estimate, moe = census_data_aggregator.approximate_proportion((379, 1), (384, 1))
-        self.assertAlmostEqual(estimate, 0.9869791666666666)
-        self.assertAlmostEqual(moe, 0.008208247339752435)
-
-        # From the Census handbook
-        estimate, moe = census_data_aggregator.approximate_proportion(
-            (203119, 5070),
-            (630498, 831)
-        )
-        self.assertAlmostEqual(estimate, 0.32215645)
-        self.assertAlmostEqual(moe, 0.008)
-
-    def test_ratio(self):
-        estimate, moe = census_data_aggregator.approximate_ratio((379, 1), (384, 1))
-        self.assertAlmostEqual(estimate, 0.9869791666666666)
-        self.assertAlmostEqual(moe, 0.07170047425884142)
-
-    def test_product(self):
-        estimate, moe = census_data_aggregator.approximate_product((384, 1), (0.987, 0.06))
-        self.assertAlmostEqual(estimate, 379.008)
-        self.assertAlmostEqual(moe, 23.061131130107213)
-=======
     def test_sum_ch8(self):
         # Never-married female characteristics from Table 8.1
         nmf_fairfax = (135173, 3860)
@@ -138,15 +109,15 @@
         tf15_fairfax = (466037, 391)
         tf15_arlington = (97360, 572)
         tf15_alexandria = (67101, 459)
-        
+
         # Aggregate the values and MOEs
         denominator = census_data_aggregator.approximate_sum(tf15_fairfax, tf15_arlington, tf15_alexandria)
-        
+
         numerator = (203119, 5070)
-        
+
         # Calculate the proportion and its MOE
         proportion, moe = census_data_aggregator.approximate_proportion(numerator, denominator)
-        
+
         self.assertAlmostEqual(proportion, 0.322, places=3)
         self.assertAlmostEqual(moe, 0.008, places=3)
 
@@ -158,12 +129,12 @@
 
         # Aggregate the values and MOEs
         numerator = census_data_aggregator.approximate_sum(nmm_fairfax, nmm_arlington, nmm_alexandria)
-        
+
         denominator = (203119, 5070)
-        
+
         # Calculate the proportion and its MOE
         ratio, moe = census_data_aggregator.approximate_ratio(numerator, denominator)
-        
+
         self.assertAlmostEqual(ratio, 1.117, places=3)
         self.assertAlmostEqual(moe, 0.039, places=3)
 
@@ -172,13 +143,12 @@
         oou = (74506512, 228238)
         # Percentage of single-unit, owner-occupied housing units in the United States
         pct_1unit_det_oou = (0.824, 0.001)
-        
+
         num_1unit_det_oou_est, num_1unit_det_oou_moe = \
             census_data_aggregator.approximate_product(oou, pct_1unit_det_oou)
-        
+
         self.assertAlmostEqual(num_1unit_det_oou_est, 61393366, places=0)
         self.assertAlmostEqual(num_1unit_det_oou_moe, 202289, places=0)
->>>>>>> 51d9fcbc
 
 
 if __name__ == '__main__':
